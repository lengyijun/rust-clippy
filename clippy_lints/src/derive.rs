--- conflicted
+++ resolved
@@ -456,15 +456,6 @@
 }
 
 /// Implementation of the `DERIVE_PARTIAL_EQ_WITHOUT_EQ` lint.
-<<<<<<< HEAD
-fn check_partial_eq_without_eq<'tcx>(cx: &LateContext<'tcx>, span: Span, trait_ref: &TraitRef<'_>, ty: Ty<'tcx>) {
-    if_chain! {
-        if let ty::Adt(adt, substs) = ty.kind();
-        if let Some(eq_trait_def_id) = cx.tcx.get_diagnostic_item(sym::Eq);
-        if let Some(def_id) = trait_ref.trait_def_id();
-        if cx.tcx.is_diagnostic_item(sym::PartialEq, def_id);
-        if !implements_trait(cx, ty, eq_trait_def_id, substs);
-=======
 fn check_partial_eq_without_eq<'tcx>(cx: &LateContext<'tcx>, span: Span, trait_ref: &hir::TraitRef<'_>, ty: Ty<'tcx>) {
     if_chain! {
         if let ty::Adt(adt, substs) = ty.kind();
@@ -500,7 +491,6 @@
             cx.param_env.constness(),
         );
         if !implements_trait_with_env(cx.tcx, param_env, ty, eq_trait_def_id, substs);
->>>>>>> 8ef49087
         then {
             // If all of our fields implement `Eq`, we can implement `Eq` too
             for variant in adt.variants() {
