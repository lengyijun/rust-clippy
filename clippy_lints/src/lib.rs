--- conflicted
+++ resolved
@@ -418,11 +418,7 @@
 
     let msrv = conf.msrv.as_ref().and_then(|s| {
         parse_msrv(s, None, None).or_else(|| {
-<<<<<<< HEAD
-            sess.err(&format!(
-=======
             sess.err(format!(
->>>>>>> 1afc7e22
                 "error reading Clippy's configuration file. `{s}` is not a valid Rust version"
             ));
             None
@@ -438,11 +434,7 @@
         .and_then(|v| parse_msrv(&v, None, None));
     let clippy_msrv = conf.msrv.as_ref().and_then(|s| {
         parse_msrv(s, None, None).or_else(|| {
-<<<<<<< HEAD
-            sess.err(&format!(
-=======
             sess.err(format!(
->>>>>>> 1afc7e22
                 "error reading Clippy's configuration file. `{s}` is not a valid Rust version"
             ));
             None
@@ -453,11 +445,7 @@
         if let Some(clippy_msrv) = clippy_msrv {
             // if both files have an msrv, let's compare them and emit a warning if they differ
             if clippy_msrv != cargo_msrv {
-<<<<<<< HEAD
-                sess.warn(&format!(
-=======
                 sess.warn(format!(
->>>>>>> 1afc7e22
                     "the MSRV in `clippy.toml` and `Cargo.toml` differ; using `{clippy_msrv}` from `clippy.toml`"
                 ));
             }
@@ -494,7 +482,7 @@
     }
 
     for warning in warnings {
-        sess.struct_warn(&format!(
+        sess.struct_warn(format!(
             "error reading Clippy's configuration file `{}`: {}",
             file_name.display(),
             format_error(warning)
@@ -541,19 +529,6 @@
     // all the internal lints
     #[cfg(feature = "internal")]
     {
-<<<<<<< HEAD
-        store.register_early_pass(|| Box::new(utils::internal_lints::ClippyLintsInternal));
-        store.register_early_pass(|| Box::new(utils::internal_lints::ProduceIce));
-        store.register_late_pass(|_| Box::new(utils::internal_lints::CollapsibleCalls));
-        store.register_late_pass(|_| Box::new(utils::internal_lints::CompilerLintFunctions::new()));
-        store.register_late_pass(|_| Box::new(utils::internal_lints::IfChainStyle));
-        store.register_late_pass(|_| Box::new(utils::internal_lints::InvalidPaths));
-        store.register_late_pass(|_| Box::<utils::internal_lints::InterningDefinedSymbol>::default());
-        store.register_late_pass(|_| Box::<utils::internal_lints::LintWithoutLintPass>::default());
-        store.register_late_pass(|_| Box::new(utils::internal_lints::UnnecessaryDefPath));
-        store.register_late_pass(|_| Box::new(utils::internal_lints::OuterExpnDataPass));
-        store.register_late_pass(|_| Box::new(utils::internal_lints::MsrvAttrImpl));
-=======
         store.register_early_pass(|| Box::new(utils::internal_lints::clippy_lints_internal::ClippyLintsInternal));
         store.register_early_pass(|| Box::new(utils::internal_lints::produce_ice::ProduceIce));
         store.register_late_pass(|_| Box::new(utils::internal_lints::collapsible_calls::CollapsibleCalls));
@@ -571,7 +546,6 @@
         store.register_late_pass(|_| Box::<utils::internal_lints::unnecessary_def_path::UnnecessaryDefPath>::default());
         store.register_late_pass(|_| Box::new(utils::internal_lints::outer_expn_data_pass::OuterExpnDataPass));
         store.register_late_pass(|_| Box::new(utils::internal_lints::msrv_attr_impl::MsrvAttrImpl));
->>>>>>> 1afc7e22
     }
 
     let arithmetic_side_effects_allowed = conf.arithmetic_side_effects_allowed.clone();
@@ -941,10 +915,7 @@
     store.register_late_pass(|_| Box::new(bool_to_int_with_if::BoolToIntWithIf));
     store.register_late_pass(|_| Box::new(box_default::BoxDefault));
     store.register_late_pass(|_| Box::new(implicit_saturating_add::ImplicitSaturatingAdd));
-<<<<<<< HEAD
-=======
     store.register_early_pass(|| Box::new(partial_pub_fields::PartialPubFields));
->>>>>>> 1afc7e22
     // add lints here, do not remove this comment, it's used in `new_lint`
 }
 
