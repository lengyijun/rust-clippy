//@aux-build:proc_macros.rs

#![warn(clippy::must_use_unit)]
#![allow(clippy::unused_unit)]

extern crate proc_macros;
use proc_macros::external;

#[must_use]
pub fn must_use_default() {}
//~^ must_use_unit

#[must_use]
pub fn must_use_unit() -> () {}
//~^ must_use_unit

#[must_use = "With note"]
pub fn must_use_with_note() {}
//~^ must_use_unit

fn main() {
    must_use_default();
    must_use_unit();
    must_use_with_note();

    // We should not lint in external macros
    external!(
        #[must_use]
        fn foo() {}
    );
}
<<<<<<< HEAD
=======

#[cfg_attr(all(), must_use, deprecated)]
fn issue_12320() {}
//~^ must_use_unit

#[cfg_attr(all(), deprecated, doc = "foo", must_use)]
fn issue_12320_2() {}
//~^ must_use_unit
>>>>>>> 15180d4e
<|MERGE_RESOLUTION|>--- conflicted
+++ resolved
@@ -29,8 +29,6 @@
         fn foo() {}
     );
 }
-<<<<<<< HEAD
-=======
 
 #[cfg_attr(all(), must_use, deprecated)]
 fn issue_12320() {}
@@ -38,5 +36,4 @@
 
 #[cfg_attr(all(), deprecated, doc = "foo", must_use)]
 fn issue_12320_2() {}
-//~^ must_use_unit
->>>>>>> 15180d4e
+//~^ must_use_unit