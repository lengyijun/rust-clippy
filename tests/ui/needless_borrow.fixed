// run-rustfix
#![feature(custom_inner_attributes, lint_reasons)]

#[warn(clippy::all, clippy::needless_borrow)]
#[allow(unused_variables)]
#[allow(
    clippy::uninlined_format_args,
    clippy::unnecessary_mut_passed,
    clippy::unnecessary_to_owned
)]
fn main() {
    let a = 5;
    let ref_a = &a;
    let _ = x(&a); // no warning
    let _ = x(&a); // warn

    let mut b = 5;
    mut_ref(&mut b); // no warning
    mut_ref(&mut b); // warn

    let s = &String::from("hi");
    let s_ident = f(&s); // should not error, because `&String` implements Copy, but `String` does not
    let g_val = g(&Vec::new()); // should not error, because `&Vec<T>` derefs to `&[T]`
    let vec = Vec::new();
    let vec_val = g(&vec); // should not error, because `&Vec<T>` derefs to `&[T]`
    h(&"foo"); // should not error, because the `&&str` is required, due to `&Trait`
    let garbl = match 42 {
        44 => &a,
        45 => {
            println!("foo");
            &a
        },
        46 => &a,
        47 => {
            println!("foo");
            loop {
                println!("{}", a);
                if a == 25 {
                    break ref_a;
                }
            }
        },
        _ => panic!(),
    };

    let _ = x(&a);
    let _ = x(&a);
    let _ = x(&mut b);
    let _ = x(ref_a);
    {
        let b = &mut b;
        x(b);
    }

    // Issue #8191
    let mut x = 5;
    let mut x = &mut x;

    mut_ref(x);
    mut_ref(x);
    let y: &mut i32 = x;
    let y: &mut i32 = x;

    let y = match 0 {
        // Don't lint. Removing the borrow would move 'x'
        0 => &mut x,
        _ => &mut *x,
    };
    let y: &mut i32 = match 0 {
        // Lint here. The type given above triggers auto-borrow.
        0 => x,
        _ => &mut *x,
    };
    fn ref_mut_i32(_: &mut i32) {}
    ref_mut_i32(match 0 {
        // Lint here. The type given above triggers auto-borrow.
        0 => x,
        _ => &mut *x,
    });
    // use 'x' after to make sure it's still usable in the fixed code.
    *x = 5;

    let s = String::new();
    // let _ = (&s).len();
    // let _ = (&s).capacity();
    // let _ = (&&s).capacity();

    let x = (1, 2);
    let _ = x.0;
    let x = &x as *const (i32, i32);
    let _ = unsafe { (*x).0 };

    // Issue #8367
    trait Foo {
        fn foo(self);
    }
    impl Foo for &'_ () {
        fn foo(self) {}
    }
    (&()).foo(); // Don't lint. `()` doesn't implement `Foo`
    (&()).foo();

    impl Foo for i32 {
        fn foo(self) {}
    }
    impl Foo for &'_ i32 {
        fn foo(self) {}
    }
    (&5).foo(); // Don't lint. `5` will call `<i32 as Foo>::foo`
    (&5).foo();

    trait FooRef {
        fn foo_ref(&self);
    }
    impl FooRef for () {
        fn foo_ref(&self) {}
    }
    impl FooRef for &'_ () {
        fn foo_ref(&self) {}
    }
    (&&()).foo_ref(); // Don't lint. `&()` will call `<() as FooRef>::foo_ref`

    struct S;
    impl From<S> for u32 {
        fn from(s: S) -> Self {
            (&s).into()
        }
    }
    impl From<&S> for u32 {
        fn from(s: &S) -> Self {
            0
        }
    }

    let _ = std::process::Command::new("ls").args(["-a", "-l"]).status().unwrap();
    let _ = std::path::Path::new(".").join(".");
    deref_target_is_x(X);
    multiple_constraints([[""]]);
    multiple_constraints_normalizes_to_same(X, X);
    let _ = Some("").unwrap_or("");
    let _ = std::fs::write("x", "".to_string());

    only_sized(&""); // Don't lint. `Sized` is only bound
    let _ = std::any::Any::type_id(&""); // Don't lint. `Any` is only bound
    let _ = Box::new(&""); // Don't lint. Type parameter appears in return type
    ref_as_ref_path(&""); // Don't lint. Argument type is not a type parameter
    refs_only(&()); // Don't lint. `&T` implements trait, but `T` doesn't
    multiple_constraints_normalizes_to_different(&[[""]], &[""]); // Don't lint. Projected type appears in arguments
}

#[allow(clippy::needless_borrowed_reference)]
fn x(y: &i32) -> i32 {
    *y
}

fn mut_ref(y: &mut i32) {
    *y = 5;
}

fn f<T: Copy>(y: &T) -> T {
    *y
}

fn g(y: &[u8]) -> u8 {
    y[0]
}

trait Trait {}

impl<'a> Trait for &'a str {}

fn h(_: &dyn Trait) {}

#[allow(dead_code)]
fn check_expect_suppression() {
    let a = 5;
    #[expect(clippy::needless_borrow)]
    let _ = x(&&a);
}

#[allow(dead_code)]
mod issue9160 {
    pub struct S<F> {
        f: F,
    }

    impl<T, F> S<F>
    where
        F: Fn() -> T,
    {
        fn calls_field(&self) -> T {
            (self.f)()
        }
    }

    impl<T, F> S<F>
    where
        F: FnMut() -> T,
    {
        fn calls_mut_field(&mut self) -> T {
            (self.f)()
        }
    }
}

#[derive(Clone, Copy)]
struct X;

impl std::ops::Deref for X {
    type Target = X;
    fn deref(&self) -> &Self::Target {
        self
    }
}

fn deref_target_is_x<T>(_: T)
where
    T: std::ops::Deref<Target = X>,
{
}

fn multiple_constraints<T, U, V, X, Y>(_: T)
where
    T: IntoIterator<Item = U> + IntoIterator<Item = X>,
    U: IntoIterator<Item = V>,
    V: AsRef<str>,
    X: IntoIterator<Item = Y>,
    Y: AsRef<std::ffi::OsStr>,
{
}

fn multiple_constraints_normalizes_to_same<T, U, V>(_: T, _: V)
where
    T: std::ops::Deref<Target = U>,
    U: std::ops::Deref<Target = V>,
{
}

fn only_sized<T>(_: T) {}

fn ref_as_ref_path<T: 'static>(_: &'static T)
where
    &'static T: AsRef<std::path::Path>,
{
}

trait RefsOnly {
    type Referent;
}

impl<T> RefsOnly for &T {
    type Referent = T;
}

fn refs_only<T, U>(_: T)
where
    T: RefsOnly<Referent = U>,
{
}

fn multiple_constraints_normalizes_to_different<T, U, V>(_: T, _: U)
where
    T: IntoIterator<Item = U>,
    U: IntoIterator<Item = V>,
    V: AsRef<str>,
{
}

// https://github.com/rust-lang/rust-clippy/pull/9136#pullrequestreview-1037379321
#[allow(dead_code)]
mod copyable_iterator {
    #[derive(Clone, Copy)]
    struct Iter;
    impl Iterator for Iter {
        type Item = ();
        fn next(&mut self) -> Option<Self::Item> {
            None
        }
    }
    fn takes_iter(_: impl Iterator) {}
    fn dont_warn(mut x: Iter) {
        takes_iter(&mut x);
    }
    #[allow(unused_mut)]
    fn warn(mut x: &mut Iter) {
        takes_iter(x)
    }
}

mod under_msrv {
    #![allow(dead_code)]
    #![clippy::msrv = "1.52.0"]

    fn foo() {
        let _ = std::process::Command::new("ls").args(&["-a", "-l"]).status().unwrap();
    }
}

mod meets_msrv {
    #![allow(dead_code)]
    #![clippy::msrv = "1.53.0"]

    fn foo() {
        let _ = std::process::Command::new("ls").args(["-a", "-l"]).status().unwrap();
    }
}

#[allow(unused)]
fn issue9383() {
    // Should not lint because unions need explicit deref when accessing field
    use std::mem::ManuallyDrop;

    union Coral {
        crab: ManuallyDrop<Vec<i32>>,
    }

    union Ocean {
        coral: ManuallyDrop<Coral>,
    }

    let mut ocean = Ocean {
        coral: ManuallyDrop::new(Coral {
            crab: ManuallyDrop::new(vec![1, 2, 3]),
        }),
    };

    unsafe {
        ManuallyDrop::drop(&mut (&mut ocean.coral).crab);

        (*ocean.coral).crab = ManuallyDrop::new(vec![4, 5, 6]);
        ManuallyDrop::drop(&mut (*ocean.coral).crab);

        ManuallyDrop::drop(&mut ocean.coral);
    }
}

#[allow(dead_code)]
fn closure_test() {
    let env = "env".to_owned();
    let arg = "arg".to_owned();
    let f = |arg| {
        let loc = "loc".to_owned();
        let _ = std::fs::write("x", &env); // Don't lint. In environment
        let _ = std::fs::write("x", arg);
        let _ = std::fs::write("x", loc);
    };
    let _ = std::fs::write("x", &env); // Don't lint. Borrowed by `f`
    f(arg);
}

#[allow(dead_code)]
mod significant_drop {
    #[derive(Debug)]
    struct X;

    #[derive(Debug)]
    struct Y;

    impl Drop for Y {
        fn drop(&mut self) {}
    }

    fn foo(x: X, y: Y) {
        debug(x);
        debug(&y); // Don't lint. Has significant drop
    }

    fn debug(_: impl std::fmt::Debug) {}
}

#[allow(dead_code)]
mod used_exactly_once {
    fn foo(x: String) {
        use_x(x);
    }
    fn use_x(_: impl AsRef<str>) {}
}

#[allow(dead_code)]
mod used_more_than_once {
    fn foo(x: String) {
        use_x(&x);
        use_x_again(&x);
    }
    fn use_x(_: impl AsRef<str>) {}
    fn use_x_again(_: impl AsRef<str>) {}
<<<<<<< HEAD
=======
}

// https://github.com/rust-lang/rust-clippy/issues/9111#issuecomment-1277114280
#[allow(dead_code)]
mod issue_9111 {
    struct A;

    impl Extend<u8> for A {
        fn extend<T: IntoIterator<Item = u8>>(&mut self, _: T) {
            unimplemented!()
        }
    }

    impl<'a> Extend<&'a u8> for A {
        fn extend<T: IntoIterator<Item = &'a u8>>(&mut self, _: T) {
            unimplemented!()
        }
    }

    fn main() {
        let mut a = A;
        a.extend(&[]); // vs a.extend([]);
    }
}

#[allow(dead_code)]
mod issue_9710 {
    fn main() {
        let string = String::new();
        for _i in 0..10 {
            f(&string);
        }
    }

    fn f<T: AsRef<str>>(_: T) {}
}

#[allow(dead_code)]
mod issue_9739 {
    fn foo<D: std::fmt::Display>(_it: impl IntoIterator<Item = D>) {}

    fn main() {
        foo(if std::env::var_os("HI").is_some() {
            &[0]
        } else {
            &[] as &[u32]
        });
    }
}

#[allow(dead_code)]
mod issue_9739_method_variant {
    struct S;

    impl S {
        fn foo<D: std::fmt::Display>(&self, _it: impl IntoIterator<Item = D>) {}
    }

    fn main() {
        S.foo(if std::env::var_os("HI").is_some() {
            &[0]
        } else {
            &[] as &[u32]
        });
    }
}

#[allow(dead_code)]
mod issue_9782 {
    fn foo<T: AsRef<[u8]>>(t: T) {
        println!("{}", std::mem::size_of::<T>());
        let _t: &[u8] = t.as_ref();
    }

    fn main() {
        let a: [u8; 100] = [0u8; 100];

        // 100
        foo::<[u8; 100]>(a);
        foo(a);

        // 16
        foo::<&[u8]>(&a);
        foo(a.as_slice());

        // 8
        foo::<&[u8; 100]>(&a);
        foo(a);
    }
}

#[allow(dead_code)]
mod issue_9782_type_relative_variant {
    struct S;

    impl S {
        fn foo<T: AsRef<[u8]>>(t: T) {
            println!("{}", std::mem::size_of::<T>());
            let _t: &[u8] = t.as_ref();
        }
    }

    fn main() {
        let a: [u8; 100] = [0u8; 100];

        S::foo::<&[u8; 100]>(&a);
    }
}

#[allow(dead_code)]
mod issue_9782_method_variant {
    struct S;

    impl S {
        fn foo<T: AsRef<[u8]>>(&self, t: T) {
            println!("{}", std::mem::size_of::<T>());
            let _t: &[u8] = t.as_ref();
        }
    }

    fn main() {
        let a: [u8; 100] = [0u8; 100];

        S.foo::<&[u8; 100]>(&a);
    }
>>>>>>> 51ec465c
}<|MERGE_RESOLUTION|>--- conflicted
+++ resolved
@@ -384,8 +384,6 @@
     }
     fn use_x(_: impl AsRef<str>) {}
     fn use_x_again(_: impl AsRef<str>) {}
-<<<<<<< HEAD
-=======
 }
 
 // https://github.com/rust-lang/rust-clippy/issues/9111#issuecomment-1277114280
@@ -511,5 +509,4 @@
 
         S.foo::<&[u8; 100]>(&a);
     }
->>>>>>> 51ec465c
 }